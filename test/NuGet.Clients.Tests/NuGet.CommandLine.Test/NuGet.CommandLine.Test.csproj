﻿<?xml version="1.0" encoding="utf-8"?>
<Project ToolsVersion="14.0" DefaultTargets="Build" xmlns="http://schemas.microsoft.com/developer/msbuild/2003">
  <PropertyGroup>
    <PackagesPath>$(UserProfile)\.nuget\packages</PackagesPath>
    <XUnitDisableRunInParallel>true</XUnitDisableRunInParallel>
  </PropertyGroup>
  <Import Project="$(MSBuildExtensionsPath)\$(MSBuildToolsVersion)\Microsoft.Common.props" Condition="Exists('$(MSBuildExtensionsPath)\$(MSBuildToolsVersion)\Microsoft.Common.props')" />
  <PropertyGroup>
    <Configuration Condition=" '$(Configuration)' == '' ">Debug</Configuration>
    <Platform Condition=" '$(Platform)' == '' ">AnyCPU</Platform>
    <ProjectGuid>{33294BB8-5144-4363-B02C-332F6D94C1C1}</ProjectGuid>
    <OutputType>Library</OutputType>
    <AppDesignerFolder>Properties</AppDesignerFolder>
    <RootNamespace>NuGet.CommandLine.Test</RootNamespace>
    <AssemblyName>NuGet.CommandLine.Test</AssemblyName>
    <TargetFrameworkVersion>v4.5</TargetFrameworkVersion>
    <FileAlignment>512</FileAlignment>
  </PropertyGroup>
  <PropertyGroup Condition=" '$(Configuration)|$(Platform)' == 'Debug|AnyCPU' ">
    <DebugSymbols>true</DebugSymbols>
    <DebugType>full</DebugType>
    <Optimize>false</Optimize>
    <OutputPath>bin\Debug\</OutputPath>
    <DefineConstants>DEBUG;TRACE</DefineConstants>
    <ErrorReport>prompt</ErrorReport>
    <WarningLevel>4</WarningLevel>
  </PropertyGroup>
  <PropertyGroup Condition=" '$(Configuration)|$(Platform)' == 'Release|AnyCPU' ">
    <DebugType>pdbonly</DebugType>
    <Optimize>true</Optimize>
    <OutputPath>bin\Release\</OutputPath>
    <DefineConstants>TRACE</DefineConstants>
    <ErrorReport>prompt</ErrorReport>
    <WarningLevel>4</WarningLevel>
  </PropertyGroup>
  <ItemGroup>
    <Reference Include="System" />
    <Reference Include="System.Configuration" />
    <Reference Include="System.Core" />
    <Reference Include="System.Xml.Linq" />
    <Reference Include="System.Data.DataSetExtensions" />
    <Reference Include="Microsoft.CSharp" />
    <Reference Include="System.Data" />
    <Reference Include="System.Net.Http" />
    <Reference Include="System.Xml" />
    <Reference Include="System.ComponentModel.DataAnnotations" />
    <Reference Include="Microsoft.Build, Version=4.0.0.0, Culture=neutral, processorArchitecture=MSIL" />
    <Reference Include="Microsoft.Build.Framework, Version=4.0.0.0, Culture=neutral, processorArchitecture=MSIL" />
  </ItemGroup>
  <ItemGroup>
    <None Include="project.json" />
  </ItemGroup>
  <ItemGroup>
    <Service Include="{82A7F48D-3B50-4B1E-B82E-3ADA8210C358}" />
  </ItemGroup>
  <ItemGroup>
    <Compile Include="CommandRunner.cs" />
    <Compile Include="DefaultConfigurationFilePreserver.cs" />
    <Compile Include="MockServer.cs" />
    <Compile Include="MockServerResource.Designer.cs">
      <AutoGen>True</AutoGen>
      <DesignTime>True</DesignTime>
      <DependentUpon>MockServerResource.resx</DependentUpon>
    </Compile>
    <Compile Include="MSBuildUtilityTest.cs" />
    <Compile Include="NetworkCallCountTest.cs" />
    <Compile Include="NuGetConfigCommandTest.cs" />
    <Compile Include="NuGetDeleteCommandTest.cs" />
    <Compile Include="NuGetHelpCommandTest.cs" />
    <Compile Include="NuGetInstallCommandTest.cs" />
    <Compile Include="NuGetListCommandTest.cs" />
    <Compile Include="NuGetPackCommandTest.cs" />
    <Compile Include="NuGetPushCommandTest.cs" />
    <Compile Include="NuGetRestoreCommandTest.cs" />
    <Compile Include="NuGetUpdateCommandTests.cs" />
    <Compile Include="PortReserver.cs" />
    <Compile Include="RestoreProjectJsonTest.cs" />
    <Compile Include="NuGetSourcesCommandTest.cs" />
    <Compile Include="PackageCreator.cs" />
    <Compile Include="ProjectFactoryTest.cs" />
    <Compile Include="Properties\AssemblyInfo.cs" />
    <Compile Include="RestoreRetryTests.cs" />
    <Compile Include="Util.cs" />
  </ItemGroup>
  <ItemGroup>
    <ProjectReference Include="..\..\..\src\NuGet.Clients\NuGet.CommandLine\NuGet.CommandLine.csproj">
      <Project>{957c4e99-3644-47dd-8f9a-ae36f41ebe4a}</Project>
      <Name>NuGet.CommandLine</Name>
    </ProjectReference>
<<<<<<< HEAD
=======
    <ProjectReference Include="..\..\src\ProjectManagement\ProjectManagement.csproj">
      <Project>{fcd39e83-d8de-4401-ab12-d824ac2fe07b}</Project>
      <Name>ProjectManagement</Name>
    </ProjectReference>
    <ProjectReference Include="..\Test.Utility\Test.Utility.csproj">
      <Project>{8010a76a-cb15-4484-8f9b-d523fbc34dfa}</Project>
      <Name>Test.Utility</Name>
    </ProjectReference>
>>>>>>> 8494da47
  </ItemGroup>
  <ItemGroup>
    <EmbeddedResource Include="MockServerResource.resx">
      <Generator>ResXFileCodeGenerator</Generator>
      <LastGenOutput>MockServerResource.Designer.cs</LastGenOutput>
    </EmbeddedResource>
  </ItemGroup>
  <Import Project="$(MSBuildToolsPath)\Microsoft.CSharp.targets" />
  <Import Project="..\..\..\build\common.targets" />
  <Import Project="..\..\..\build\test.targets" />
  <Target Name="EnsureNuGetPackageBuildImports" BeforeTargets="PrepareForBuild">
    <PropertyGroup>
      <ErrorText>This project references NuGet package(s) that are missing on this computer. Enable NuGet Package Restore to download them.  For more information, see http://go.microsoft.com/fwlink/?LinkID=322105. The missing file is {0}.</ErrorText>
    </PropertyGroup>
    <Error Condition="!Exists('$(PackagesPath)\xunit.core\2.0.0\build\portable-net45+win+wpa81+wp80+monotouch+monoandroid+Xamarin.iOS\xunit.core.props')" Text="$([System.String]::Format('$(ErrorText)', '$(PackagesPath)\xunit.core\2.0.0\build\portable-net45+win+wpa81+wp80+monotouch+monoandroid+Xamarin.iOS\xunit.core.props'))" />
  </Target>
  <UsingTask AssemblyFile="..\..\..\packages\xunit.runner.msbuild.2.0.0\build\portable-net45+win+wpa81+wp80+monotouch+monoandroid+Xamarin.iOS\xunit.runner.msbuild.dll" TaskName="Xunit.Runner.MSBuild.xunit" />
  <Target Name="RunTests" AfterTargets="Build" Condition=" '$(RunTests)' == 'true' ">
	  <xunit Assemblies="bin\$(Configuration)\$(AssemblyName).dll" MaxParallelThreads="1" ParallelizeTestCollections="false" />
  </Target>
</Project><|MERGE_RESOLUTION|>--- conflicted
+++ resolved
@@ -87,17 +87,10 @@
       <Project>{957c4e99-3644-47dd-8f9a-ae36f41ebe4a}</Project>
       <Name>NuGet.CommandLine</Name>
     </ProjectReference>
-<<<<<<< HEAD
-=======
     <ProjectReference Include="..\..\src\ProjectManagement\ProjectManagement.csproj">
       <Project>{fcd39e83-d8de-4401-ab12-d824ac2fe07b}</Project>
       <Name>ProjectManagement</Name>
     </ProjectReference>
-    <ProjectReference Include="..\Test.Utility\Test.Utility.csproj">
-      <Project>{8010a76a-cb15-4484-8f9b-d523fbc34dfa}</Project>
-      <Name>Test.Utility</Name>
-    </ProjectReference>
->>>>>>> 8494da47
   </ItemGroup>
   <ItemGroup>
     <EmbeddedResource Include="MockServerResource.resx">
